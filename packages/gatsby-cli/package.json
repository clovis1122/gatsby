{
  "name": "gatsby-cli",
  "description": "Gatsby command-line interface for creating new sites and running Gatsby commands",
<<<<<<< HEAD
  "version": "1.1.41-11",
=======
  "version": "1.1.58",
>>>>>>> 1d9a99b7
  "author": "Kyle Mathews <mathews.kyle@gmail.com>",
  "bin": {
    "gatsby": "lib/index.js"
  },
  "bugs": {
    "url": "https://github.com/gatsbyjs/gatsby/issues"
  },
  "dependencies": {
    "@babel/code-frame": "7.0.0-beta.47",
    "@babel/runtime": "7.0.0-beta.47",
    "bluebird": "^3.5.0",
    "common-tags": "^1.4.0",
    "convert-hrtime": "^2.0.0",
    "core-js": "^2.5.0",
    "envinfo": "^5.8.1",
    "execa": "^0.8.0",
    "fs-extra": "^4.0.1",
    "hosted-git-info": "^2.6.0",
    "lodash": "^4.17.4",
    "pretty-error": "^2.1.1",
    "resolve-cwd": "^2.0.0",
    "source-map": "^0.5.7",
    "stack-trace": "^0.0.10",
    "update-notifier": "^2.3.0",
    "yargs": "^11.1.0",
    "yurnalist": "^0.2.1"
  },
  "devDependencies": {
    "@babel/cli": "7.0.0-beta.47",
    "@babel/core": "7.0.0-beta.47",
    "cross-env": "^5.1.4"
  },
  "files": [
    "lib"
  ],
  "homepage": "https://github.com/gatsbyjs/gatsby/tree/master/packages/gatsby-cli#readme",
  "keywords": [
    "gatsby"
  ],
  "license": "MIT",
  "main": "lib/index.js",
  "repository": "https://github.com/gatsbyjs/gatsby/tree/master/packages/gatsby-cli",
  "scripts": {
    "build": "babel src --out-dir lib --ignore **/__tests__",
    "prepublish": "cross-env NODE_ENV=production npm run build",
    "watch": "babel -w src --out-dir lib --ignore **/__tests__"
  },
  "yargs": {
    "boolean-negation": false
  }
}<|MERGE_RESOLUTION|>--- conflicted
+++ resolved
@@ -1,11 +1,7 @@
 {
   "name": "gatsby-cli",
   "description": "Gatsby command-line interface for creating new sites and running Gatsby commands",
-<<<<<<< HEAD
   "version": "1.1.41-11",
-=======
-  "version": "1.1.58",
->>>>>>> 1d9a99b7
   "author": "Kyle Mathews <mathews.kyle@gmail.com>",
   "bin": {
     "gatsby": "lib/index.js"
