const HtmlWebpackPlugin = require(`html-webpack-plugin`)
const ExtractTextPlugin = require(`extract-text-webpack-plugin`)

function plugins(stage) {
  const commonPlugins = [
    // Output /admin/index.html
    new HtmlWebpackPlugin({
      title: `Content Manager`,
      filename: `admin/index.html`,
      chunks: [`cms`],
    }),
  ]

  switch (stage) {
    case `develop`:
      return commonPlugins
    case `build-javascript`:
      return [...commonPlugins, new ExtractTextPlugin(`cms.css`)]
    default:
      return []
  }
}

/**
 * Exclude Netlify CMS styles from Gatsby CSS bundle. This relies on Gatsby
 * using webpack-configurator for webpack config extension, and also on the
 * target loader key being named "css" in Gatsby's webpack config.
 */
function excludeFromLoader(key, config) {
<<<<<<< HEAD
  config.loader(key, {
    exclude: [/\/node_modules\/netlify-cms\//],
=======
  config.loader(key, ({ exclude, ...configRest }) => {
    const regex = /\/node_modules\/netlify-cms\//
    if (!exclude) {
      return { ...configRest, exclude: regex }
    }
    if (Array.isArray(exclude)) {
      return { ...configRest, exclude: [...exclude, regex] }
    }
    return { ...configRest, exclude: [exclude, regex] }
>>>>>>> 0649a0e8
  })
}

function module(config, stage) {
  switch (stage) {
    case `build-css`:
      excludeFromLoader(`css`, config)
      return config
    case `build-javascript`:
      excludeFromLoader(`css`, config)

      // Exclusively extract Netlify CMS styles to /cms.css (filename configured
      // above with plugin instantiation).
      config.loader(`cms-css`, {
        test: /\.css$/,
        include: [/\/node_modules\/netlify-cms\//],
        loader: ExtractTextPlugin.extract([`css`]),
      })
      return config
    default:
      return config
  }
}

exports.modifyWebpackConfig = ({ config, stage }, { modulePath }) => {
  config.merge({
    entry: {
      cms: [`${__dirname}/cms.js`, modulePath].filter(p => p),
    },
    plugins: plugins(stage),
  })

  module(config, stage)

  return config
}<|MERGE_RESOLUTION|>--- conflicted
+++ resolved
@@ -27,10 +27,6 @@
  * target loader key being named "css" in Gatsby's webpack config.
  */
 function excludeFromLoader(key, config) {
-<<<<<<< HEAD
-  config.loader(key, {
-    exclude: [/\/node_modules\/netlify-cms\//],
-=======
   config.loader(key, ({ exclude, ...configRest }) => {
     const regex = /\/node_modules\/netlify-cms\//
     if (!exclude) {
@@ -40,7 +36,6 @@
       return { ...configRest, exclude: [...exclude, regex] }
     }
     return { ...configRest, exclude: [exclude, regex] }
->>>>>>> 0649a0e8
   })
 }
 
