const _ = require(`lodash`)
const Promise = require(`bluebird`)
const path = require(`path`)
const fs = require(`fs-extra`)
const slash = require(`slash`)
const slugify = require(`slugify`)
const url = require(`url`)
const getpkgjson = require(`get-package-json-from-github`)
const parseGHUrl = require(`parse-github-url`)
const { GraphQLClient } = require(`graphql-request`)
const moment = require(`moment`)
const startersRedirects = require(`./starter-redirects.json`)
const {
  generateComparisonPageSet,
} = require(`./src/utils/generate-comparison-page-set.js`)
const yaml = require(`js-yaml`)
const docLinksData = yaml.load(
  fs.readFileSync(`./src/data/sidebars/doc-links.yaml`)
)
const tutorialLinksData = yaml.load(
  fs.readFileSync(`./src/data/sidebars/tutorial-links.yaml`)
)
const contributingLinksData = yaml.load(
  fs.readFileSync(`./src/data/sidebars/contributing-links.yaml`)
)

let ecosystemFeaturedItems

if (
  process.env.gatsby_executing_command === `build` &&
  !process.env.GITHUB_API_TOKEN
) {
  throw new Error(
    `A GitHub token is required to build the site. Check the README.`
  )
}

// used to gather repo data on starters
const githubApiClient = process.env.GITHUB_API_TOKEN
  ? new GraphQLClient(`https://api.github.com/graphql`, {
      headers: {
        authorization: `Bearer ${process.env.GITHUB_API_TOKEN}`,
      },
    })
  : null

const localPackages = `../packages`
const localPackagesArr = []
fs.readdirSync(localPackages).forEach(file => {
  localPackagesArr.push(file)
})
// convert a string like `/some/long/path/name-of-docs/` to `name-of-docs`
const slugToAnchor = slug =>
  slug
    .split(`/`) // split on dir separators
    .filter(item => item !== ``) // remove empty values
    .pop() // take last item

exports.createPages = ({ graphql, actions, reporter }) => {
  const { createPage, createRedirect } = actions

  createRedirect({
    fromPath: `/docs/themes/api-reference`,
    toPath: `/docs/theme-api/`,
    isPermanent: true,
  })

  createRedirect({
    fromPath: `/docs/component-css/`, // Merged Component CSS and CSS Modules
    toPath: `/docs/css-modules/`,
    isPermanent: true,
  })

  createRedirect({
    fromPath: `/blog/2018-10-25-unstructured-data/`,
    toPath: `/blog/2018-10-25-using-gatsby-without-graphql/`,
    isPermanent: true,
  })

  createRedirect({
    fromPath: `/docs/using-unstructured-data/`,
    toPath: `/docs/using-gatsby-without-graphql/`,
    isPermanent: true,
  })

  // Random redirects
  createRedirect({
    fromPath: `/blog/2018-02-26-documentation-project/`, // Tweeted this link out then switched it
    toPath: `/blog/2018-02-28-documentation-project/`,
    isPermanent: true,
  })

  // Redirects for new top-level Contributing section
  createRedirect({
    fromPath: `/community/`, // Moved "Community" page from /community to /contributing/community
    toPath: `/contributing/community/`,
    isPermanent: true,
  })
  createRedirect({
    fromPath: `/docs/community/`, // Moved "Community" page from /docs/community to /contributing/community
    toPath: `/contributing/community/`,
    isPermanent: true,
  })
  createRedirect({
    fromPath: `/docs/deploying-to-now/`,
    toPath: `/docs/deploying-to-zeit-now/`,
    isPermanent: true,
  })
  createRedirect({
    fromPath: `/docs/pair-programming/`,
    toPath: `/contributing/pair-programming/`,
    isPermanent: true,
  })
  createRedirect({
    fromPath: `/docs/how-to-create-an-issue/`,
    toPath: `/contributing/how-to-create-an-issue/`,
    isPermanent: true,
  })
  createRedirect({
    fromPath: `/docs/how-to-label-an-issue/`,
    toPath: `/contributing/how-to-label-an-issue/`,
    isPermanent: true,
  })
  createRedirect({
    fromPath: `/docs/contributor-swag/`,
    toPath: `/contributing/contributor-swag/`,
    isPermanent: true,
  })
  createRedirect({
    fromPath: `/docs/how-to-run-a-gatsby-workshop/`,
    toPath: `/contributing/how-to-run-a-gatsby-workshop/`,
    isPermanent: true,
  })
  createRedirect({
    fromPath: `/docs/how-to-pitch-gatsby/`,
    toPath: `/contributing/how-to-pitch-gatsby/`,
    isPermanent: true,
  })
  createRedirect({
    fromPath: `/docs/code-of-conduct/`,
    toPath: `/contributing/code-of-conduct/`,
    isPermanent: true,
  })
  createRedirect({
    fromPath: `/docs/gatsby-style-guide/`,
    toPath: `/contributing/gatsby-style-guide/`,
    isPermanent: true,
  })
  createRedirect({
    fromPath: `/docs/how-to-contribute/`,
    toPath: `/contributing/how-to-contribute/`,
    isPermanent: true,
  })
  createRedirect({
    fromPath: `/docs/templates/`,
    toPath: `/contributing/docs-templates/`,
    isPermanent: true,
  })
  createRedirect({
    fromPath: `/docs/site-showcase-submissions/`,
    toPath: `/contributing/site-showcase-submissions/`,
    isPermanent: true,
  })
  createRedirect({
    fromPath: `/docs/submit-to-creator-showcase/`,
    toPath: `/contributing/submit-to-creator-showcase/`,
    isPermanent: true,
  })
  createRedirect({
    fromPath: `/docs/submit-to-starter-library/`,
    toPath: `/contributing/submit-to-starter-library/`,
    isPermanent: true,
  })
  createRedirect({
    fromPath: `/docs/submit-to-plugin-library/`,
    toPath: `/contributing/submit-to-plugin-library/`,
    isPermanent: true,
  })
  createRedirect({
    fromPath: `/docs/rfc-process/`,
    toPath: `/contributing/rfc-process/`,
    isPermanent: true,
  })

  createRedirect({
    fromPath: `/packages/`, // Moved "Plugins" page from /packages to /plugins
    toPath: `/plugins/`,
    isPermanent: true,
  })

  createRedirect({
    fromPath: `/docs/netlify-cms/`,
    toPath: `/docs/sourcing-from-netlify-cms/`,
    isPermanent: true,
  })
  createRedirect({
    fromPath: `/docs/sourcing-from-saas-services/`,
    toPath: `/docs/sourcing-from-hosted-services/`,
    isPermanent: true,
  })

  createRedirect({
    fromPath: `/starter-showcase/`, // Moved "Starter Showcase" index page from /starter-showcase to /starters
    toPath: `/starters/`,
    isPermanent: true,
  })

  createRedirect({
    fromPath: `/docs/gatsby-starters/`, // Main Gatsby starters page is the starter library
    toPath: `/starters/`,
    isPermanent: true,
  })

  createRedirect({
    fromPath: `/docs/adding-third-party-services/`,
    toPath: `/docs/adding-website-functionality/`,
    isPermanent: true,
  })

  createRedirect({
    fromPath: `/docs/bound-action-creators/`,
    toPath: `/docs/actions/`,
    isPermanent: true,
  })

  createRedirect({
    fromPath: `/docs/bound-action-creators`,
    toPath: `/docs/actions`,
    isPermanent: true,
  })

  createRedirect({
    fromPath: `/docs/adding-images-fonts-files`,
    toPath: `/docs/importing-assets-into-files`,
    isPermanent: true,
  })

  createRedirect({
    fromPath: `/blog/2019-10-03-gatsby-perf`,
    toPath: `/blog/2018-10-03-gatsby-perf`,
    isPermanent: true,
  })

  createRedirect({
    fromPath: `/docs/add-a-service-worker`,
    toPath: `/docs/add-offline-support-with-a-service-worker`,
    isPermanent: true,
  })

  createRedirect({
    fromPath: `/docs/add-offline-support`,
    toPath: `/docs/add-offline-support-with-a-service-worker`,
    isPermanent: true,
  })

  createRedirect({
    fromPath: `/docs/create-source-plugin/`,
    toPath: `/docs/creating-a-source-plugin/`,
    isPermanent: true,
  })

  createRedirect({
    fromPath: `/docs/create-transformer-plugin/`,
    toPath: `/docs/creating-a-transformer-plugin/`,
    isPermanent: true,
  })

  createRedirect({
    fromPath: `/docs/plugin-authoring/`,
    toPath: `/docs/how-plugins-work/`,
    isPermanent: true,
  })

  createRedirect({
    fromPath: `/docs/source-plugin-tutorial/`,
    toPath: `/docs/pixabay-source-plugin-tutorial/`,
    isPermanent: true,
  })

  createRedirect({
    fromPath: `/docs/how-plugins-work/`,
    toPath: `/docs/plugins/`,
    isPermanent: true,
  })

  createRedirect({
    fromPath: `/blog/2018-2-16-how-to-build-a-website-with-react/`,
    toPath: `/blog/2019-01-16-how-to-build-a-website-with-react/`,
    isPermanent: true,
  })

  createRedirect({
    fromPath: `/docs/advanced-tutorials/`,
    toPath: `/tutorial/additional-tutorials/`,
    isPermanent: true,
  })
  createRedirect({
    fromPath: `/tutorial/advanced-tutorials/`,
    toPath: `/tutorial/additional-tutorials/`,
    isPermanent: true,
  })
  createRedirect({
    fromPath: `/docs/authentication-tutorial/`,
    toPath: `/tutorial/authentication-tutorial/`,
    isPermanent: true,
  })
  createRedirect({
    fromPath: `/docs/ecommerce-tutorial/`,
    toPath: `/tutorial/ecommerce-tutorial/`,
    isPermanent: true,
  })
  createRedirect({
    fromPath: `/docs/image-tutorial/`,
    toPath: `/tutorial/wordpress-image-tutorial/`,
    isPermanent: true,
  })
  createRedirect({
    fromPath: `/tutorial/image-tutorial/`,
    toPath: `/tutorial/wordpress-image-tutorial/`,
    isPermanent: true,
  })
  createRedirect({
    fromPath: `/docs/wordpress-source-plugin-tutorial/`,
    toPath: `/tutorial/wordpress-source-plugin-tutorial/`,
    isPermanent: true,
  })
  createRedirect({
    fromPath: `/docs/writing-documentation-with-docz/`,
    toPath: `/tutorial/writing-documentation-with-docz/`,
    isPermanent: true,
  })

  createRedirect({
    fromPath: `/docs/behind-the-scenes/`,
    toPath: `/docs/gatsby-internals/`,
    isPermanent: true,
  })

  createRedirect({
    fromPath: `/docs/behind-the-scenes-terminology/`,
    toPath: `/docs/gatsby-internals-terminology/`,
    isPermanent: true,
  })

  createRedirect({
    fromPath: `/docs/themes/getting-started`,
    toPath: `/docs/themes/using-a-gatsby-theme`,
    isPermanent: true,
  })

  createRedirect({
    fromPath: `/docs/themes/introduction`,
    toPath: `/docs/themes/what-are-gatsby-themes`,
    isPermanent: true,
  })

  createRedirect({
    fromPath: `/docs/hosting-on-netlify/`,
    toPath: `/docs/deploying-to-netlify/`,
    isPermanent: true,
  })

  createRedirect({
    fromPath: `/docs/querying-with-graphql/`,
    toPath: `/docs/graphql-concepts/`,
    isPermanent: true,
  })

  createRedirect({
    fromPath: `/docs/introducing-graphiql/`,
    toPath: `/docs/running-queries-with-graphiql/`,
    isPermanent: true,
  })

  createRedirect({
    fromPath: `/docs/life-and-times-of-a-gatsby-build/`,
    toPath: `/docs/overview-of-the-gatsby-build-process/`,
    isPermanent: true,
  })

  createRedirect({
    fromPath: `/docs/awesome-gatsby/`,
    toPath: `/docs/awesome-gatsby-resources/`,
    isPermanent: true,
  })

  createRedirect({
<<<<<<< HEAD
    fromPath: `/docs/building-apps-with-gatsby/`,
    toPath: `/docs/adding-app-and-website-functionality/`,
    isPermanent: true,
  })

  createRedirect({
    fromPath: `/docs/adding-website-functionality/`,
    toPath: `/docs/adding-app-and-website-functionality/`,
=======
    fromPath: `/docs/using-fragments/`,
    toPath: `/docs/using-graphql-fragments/`,
>>>>>>> 030d441b
    isPermanent: true,
  })

  Object.entries(startersRedirects).forEach(([fromSlug, toSlug]) => {
    createRedirect({
      fromPath: `/starters${fromSlug}`,
      toPath: `/starters${toSlug}`,
      isPermanent: true,
    })
  })

  return new Promise((resolve, reject) => {
    const docsTemplate = path.resolve(`src/templates/template-docs-markdown.js`)
    const blogPostTemplate = path.resolve(`src/templates/template-blog-post.js`)
    const blogListTemplate = path.resolve(`src/templates/template-blog-list.js`)
    const tagTemplate = path.resolve(`src/templates/tags.js`)
    const contributorPageTemplate = path.resolve(
      `src/templates/template-contributor-page.js`
    )
    const localPackageTemplate = path.resolve(
      `src/templates/template-docs-local-packages.js`
    )
    const remotePackageTemplate = path.resolve(
      `src/templates/template-docs-remote-packages.js`
    )
    const showcaseTemplate = path.resolve(
      `src/templates/template-showcase-details.js`
    )
    const creatorPageTemplate = path.resolve(
      `src/templates/template-creator-details.js`
    )
    const featureComparisonPageTemplate = path.resolve(
      `src/templates/template-feature-comparison.js`
    )

    // Query for markdown nodes to use in creating pages.
    graphql(`
      query {
        allMdx(
          sort: { order: DESC, fields: [frontmatter___date, fields___slug] }
          limit: 10000
          filter: { fileAbsolutePath: { ne: null } }
        ) {
          edges {
            node {
              fields {
                slug
                package
                released
              }
              frontmatter {
                title
                draft
                canonicalLink
                publishedAt
                issue
                tags
              }
            }
          }
        }
        allAuthorYaml {
          edges {
            node {
              fields {
                slug
              }
            }
          }
        }
        allCreatorsYaml {
          edges {
            node {
              fields {
                slug
              }
            }
          }
        }
        allSitesYaml(filter: { main_url: { ne: null } }) {
          edges {
            node {
              main_url
              fields {
                slug
                hasScreenshot
              }
            }
          }
        }
        allStartersYaml {
          edges {
            node {
              id
              fields {
                starterShowcase {
                  slug
                  stub
                }
                hasScreenshot
              }
              url
              repo
            }
          }
        }
        allNpmPackage {
          edges {
            node {
              id
              title
              slug
              readme {
                id
                childMarkdownRemark {
                  id
                  html
                }
              }
            }
          }
        }
        allEcosystemYaml {
          edges {
            node {
              starters
              plugins
            }
          }
        }
      }
    `).then(result => {
      if (result.errors) {
        return reject(result.errors)
      }

      const blogPosts = _.filter(result.data.allMdx.edges, edge => {
        const slug = _.get(edge, `node.fields.slug`)
        const draft = _.get(edge, `node.frontmatter.draft`)
        if (!slug) return undefined

        if (_.includes(slug, `/blog/`) && !draft) {
          return edge
        }

        return undefined
      })

      const releasedBlogPosts = blogPosts.filter(post =>
        _.get(post, `node.fields.released`)
      )

      // Create blog-list pages.
      const postsPerPage = 8
      const numPages = Math.ceil(releasedBlogPosts.length / postsPerPage)

      Array.from({
        length: numPages,
      }).forEach((_, i) => {
        createPage({
          path: i === 0 ? `/blog` : `/blog/page/${i + 1}`,
          component: slash(blogListTemplate),
          context: {
            limit: postsPerPage,
            skip: i * postsPerPage,
            numPages,
            currentPage: i + 1,
          },
        })
      })

      // Create blog-post pages.
      blogPosts.forEach((edge, index) => {
        let next = index === 0 ? null : blogPosts[index - 1].node
        if (next && !_.get(next, `fields.released`)) next = null

        const prev =
          index === blogPosts.length - 1 ? null : blogPosts[index + 1].node

        createPage({
          path: `${edge.node.fields.slug}`, // required
          component: slash(blogPostTemplate),
          context: {
            slug: edge.node.fields.slug,
            prev,
            next,
          },
        })
      })

      const makeSlugTag = tag => _.kebabCase(tag.toLowerCase())

      // Collect all tags and group them by their kebab-case so that
      // hyphenated and spaced tags are treated the same. e.g
      // `case-study` -> [`case-study`, `case study`]. The hyphenated
      // version will be used for the slug, and the spaced version
      // will be used for human readability (see templates/tags)
      const tagGroups = _(releasedBlogPosts)
        .map(post => _.get(post, `node.frontmatter.tags`))
        .filter()
        .flatten()
        .uniq()
        .groupBy(makeSlugTag)

      tagGroups.forEach((tags, tagSlug) => {
        createPage({
          path: `/blog/tags/${tagSlug}/`,
          component: tagTemplate,
          context: {
            tags,
          },
        })
      })

      // Create starter pages.
      const starters = _.filter(result.data.allStartersYaml.edges, edge => {
        const slug = _.get(edge, `node.fields.starterShowcase.slug`)
        if (!slug) {
          return null
        } else if (!_.get(edge, `node.fields.hasScreenshot`)) {
          reporter.warn(
            `Starter showcase entry "${
              edge.node.repo
            }" seems offline. Skipping.`
          )
          return null
        } else {
          return edge
        }
      })

      const starterTemplate = path.resolve(
        `src/templates/template-starter-page.js`
      )

      starters.forEach((edge, index) => {
        createPage({
          path: `/starters${edge.node.fields.starterShowcase.slug}`,
          component: slash(starterTemplate),
          context: {
            slug: edge.node.fields.starterShowcase.slug,
            stub: edge.node.fields.starterShowcase.stub,
          },
        })
      })

      // Create contributor pages.
      result.data.allAuthorYaml.edges.forEach(edge => {
        createPage({
          path: `${edge.node.fields.slug}`,
          component: slash(contributorPageTemplate),
          context: {
            slug: edge.node.fields.slug,
          },
        })
      })

      result.data.allCreatorsYaml.edges.forEach(edge => {
        if (!edge.node.fields) return
        if (!edge.node.fields.slug) return
        createPage({
          path: `${edge.node.fields.slug}`,
          component: slash(creatorPageTemplate),
          context: {
            slug: edge.node.fields.slug,
          },
        })
      })

      result.data.allSitesYaml.edges.forEach(edge => {
        if (!edge.node.fields) return
        if (!edge.node.fields.slug) return
        if (!edge.node.fields.hasScreenshot) {
          reporter.warn(
            `Site showcase entry "${
              edge.node.main_url
            }" seems offline. Skipping.`
          )
          return
        }
        createPage({
          path: `${edge.node.fields.slug}`,
          component: slash(showcaseTemplate),
          context: {
            slug: edge.node.fields.slug,
          },
        })
      })

      // Create docs pages.
      const docPages = result.data.allMdx.edges
      const docLinks = docLinksData[0].items
      const tutorialLinks = tutorialLinksData[0].items
      const contributingLinks = contributingLinksData[0].items

      // flatten sidebar links trees for easier next/prev link calculation
      function flattenList(itemList) {
        return itemList.reduce((reducer, { items, ...rest }) => {
          reducer.push(rest)
          if (items) reducer.push(...flattenList(items))
          return reducer
        }, [])
      }

      const flattenedDocs = flattenList(docLinks)
      const flattenedTutorials = flattenList(tutorialLinks)
      const flattenedContributing = flattenList(contributingLinks)

      // with flattened tree object finding next and prev is just getting the next index
      function getSibling(index, list, direction) {
        if (direction === `next`) {
          const next = index === list.length - 1 ? null : list[index + 1]
          // for tutorial links that use subheadings on the same page skip the link and try the next item
          if (next && next.link && next.link.includes(`#`)) {
            return getSibling(index + 1, list, `next`)
          }
          return next
        } else if (direction === `prev`) {
          const prev = index === 0 ? null : list[index - 1]
          if (prev && prev.link && prev.link.includes(`#`)) {
            return getSibling(index - 1, list, `prev`)
          }
          return prev
        } else {
          reporter.warn(
            `Did not provide direction to sibling function for building next and prev links`
          )
          return null
        }
      }

      function findDoc(doc) {
        if (!doc.link) return null
        return (
          doc.link === this.link ||
          doc.link === this.link.substring(0, this.link.length - 1)
        )
      }

      docPages.forEach(({ node }) => {
        const slug = _.get(node, `fields.slug`)
        if (!slug) return

        if (!_.includes(slug, `/blog/`)) {
          const docIndex = flattenedDocs.findIndex(findDoc, {
            link: slug,
          })
          const tutorialIndex = flattenedTutorials.findIndex(findDoc, {
            link: slug,
          })
          const contributingIndex = flattenedContributing.findIndex(findDoc, {
            link: slug,
          })

          // add values to page context for next and prev page
          let nextAndPrev = {}
          if (docIndex > -1) {
            nextAndPrev.prev = getSibling(docIndex, flattenedDocs, `prev`)
            nextAndPrev.next = getSibling(docIndex, flattenedDocs, `next`)
          }
          if (tutorialIndex > -1) {
            nextAndPrev.prev = getSibling(
              tutorialIndex,
              flattenedTutorials,
              `prev`
            )
            nextAndPrev.next = getSibling(
              tutorialIndex,
              flattenedTutorials,
              `next`
            )
          }
          if (contributingIndex > -1) {
            nextAndPrev.prev = getSibling(
              contributingIndex,
              flattenedContributing,
              `prev`
            )
            nextAndPrev.next = getSibling(
              contributingIndex,
              flattenedContributing,
              `next`
            )
          }

          createPage({
            path: `${node.fields.slug}`, // required
            component: slash(
              node.fields.package ? localPackageTemplate : docsTemplate
            ),
            context: {
              slug: node.fields.slug,
              ...nextAndPrev,
            },
          })
        }
      })

      const allPackages = result.data.allNpmPackage.edges
      // Create package readme
      allPackages.forEach(edge => {
        if (_.includes(localPackagesArr, edge.node.title)) {
          createPage({
            path: edge.node.slug,
            component: slash(localPackageTemplate),
            context: {
              slug: edge.node.slug,
              id: edge.node.id,
              layout: `plugins`,
            },
          })
        } else {
          createPage({
            path: edge.node.slug,
            component: slash(remotePackageTemplate),
            context: {
              slug: edge.node.slug,
              id: edge.node.id,
              layout: `plugins`,
            },
          })
        }
      })

      // Create feature comparison pages
      const jamstackPages = generateComparisonPageSet(`jamstack`)
      const cmsPages = generateComparisonPageSet(`cms`)
      const comparisonPages = [...jamstackPages, ...cmsPages]
      for (const { path, options, featureType } of comparisonPages) {
        createPage({
          path,
          component: slash(featureComparisonPageTemplate),
          context: {
            options,
            featureType,
          },
        })
      }

      // redirecting cypress-gatsby => gatsby-cypress
      createRedirect({
        fromPath: `/packages/cypress-gatsby/`,
        toPath: `/packages/gatsby-cypress/`,
        isPermanent: true,
      })

      // Read featured starters and plugins for Ecosystem
      ecosystemFeaturedItems = result.data.allEcosystemYaml.edges[0].node

      return resolve()
    })
  })
}

// Create slugs for files, set released status for blog posts.
exports.onCreateNode = ({ node, actions, getNode, reporter }) => {
  const { createNodeField } = actions
  let slug
  if (node.internal.type === `File`) {
    const parsedFilePath = path.parse(node.relativePath)
    if (node.sourceInstanceName === `docs`) {
      if (parsedFilePath.name !== `index` && parsedFilePath.dir !== ``) {
        slug = `/${parsedFilePath.dir}/${parsedFilePath.name}/`
      } else if (parsedFilePath.dir === ``) {
        slug = `/${parsedFilePath.name}/`
      } else {
        slug = `/${parsedFilePath.dir}/`
      }
    }
    if (slug) {
      createNodeField({ node, name: `slug`, value: slug })
    }
  } else if (
    [`MarkdownRemark`, `Mdx`].includes(node.internal.type) &&
    getNode(node.parent).internal.type === `File`
  ) {
    const fileNode = getNode(node.parent)
    const parsedFilePath = path.parse(fileNode.relativePath)
    // Add slugs for docs pages
    if (fileNode.sourceInstanceName === `docs`) {
      if (parsedFilePath.name !== `index` && parsedFilePath.dir !== ``) {
        slug = `/${parsedFilePath.dir}/${parsedFilePath.name}/`
      } else if (parsedFilePath.dir === ``) {
        slug = `/${parsedFilePath.name}/`
      } else {
        slug = `/${parsedFilePath.dir}/`
      }

      // Set released status and `published at` for blog posts.
      if (_.includes(parsedFilePath.dir, `blog`)) {
        let released = false
        const date = _.get(node, `frontmatter.date`)
        if (date) {
          released = moment.utc().isSameOrAfter(moment.utc(date))
        }
        createNodeField({ node, name: `released`, value: released })

        const canonicalLink = _.get(node, `frontmatter.canonicalLink`)
        const publishedAt = _.get(node, `frontmatter.publishedAt`)

        createNodeField({
          node,
          name: `publishedAt`,
          value: canonicalLink
            ? publishedAt || url.parse(canonicalLink).hostname
            : null,
        })
      }
    }
    // Add slugs for package READMEs.
    if (
      fileNode.sourceInstanceName === `packages` &&
      parsedFilePath.name === `README`
    ) {
      slug = `/packages/${parsedFilePath.dir}/`
      createNodeField({
        node,
        name: `title`,
        value: parsedFilePath.dir,
      })
      createNodeField({ node, name: `package`, value: true })
    }
    if (slug) {
      createNodeField({ node, name: `anchor`, value: slugToAnchor(slug) })
      createNodeField({ node, name: `slug`, value: slug })
    }
  } else if (node.internal.type === `AuthorYaml`) {
    slug = `/contributors/${slugify(node.id, {
      lower: true,
    })}/`
    createNodeField({ node, name: `slug`, value: slug })
  } else if (node.internal.type === `SitesYaml` && node.main_url) {
    const parsed = url.parse(node.main_url)
    const cleaned = parsed.hostname + parsed.pathname
    slug = `/showcase/${slugify(cleaned)}`
    createNodeField({ node, name: `slug`, value: slug })

    // determine if screenshot is available
    const screenshotNode = node.children
      .map(childID => getNode(childID))
      .find(node => node.internal.type === `Screenshot`)

    createNodeField({ node, name: `hasScreenshot`, value: !!screenshotNode })
  } else if (node.internal.type === `StartersYaml` && node.repo) {
    // To develop on the starter showcase, you'll need a GitHub
    // personal access token. Check the `www` README for details.
    // Default fields are to avoid graphql errors.
    const { owner, name: repoStub } = parseGHUrl(node.repo)
    const defaultFields = {
      slug: `/${owner}/${repoStub}/`,
      stub: repoStub,
      name: ``,
      description: ``,
      stars: 0,
      lastUpdated: ``,
      owner: ``,
      githubFullName: ``,
      gatsbyMajorVersion: [[`no data`, `0`]],
      allDependencies: [[`no data`, `0`]],
      gatsbyDependencies: [[`no data`, `0`]],
      miscDependencies: [[`no data`, `0`]],
    }

    // determine if screenshot is available
    const screenshotNode = node.children
      .map(childID => getNode(childID))
      .find(node => node.internal.type === `Screenshot`)

    createNodeField({ node, name: `hasScreenshot`, value: !!screenshotNode })

    if (!process.env.GITHUB_API_TOKEN) {
      return createNodeField({
        node,
        name: `starterShowcase`,
        value: {
          ...defaultFields,
        },
      })
    } else {
      return Promise.all([
        getpkgjson(node.repo),
        githubApiClient.request(`
            query {
              repository(owner:"${owner}", name:"${repoStub}") {
                name
                stargazers {
                  totalCount
                }
                createdAt
                pushedAt
                owner {
                  login
                }
                nameWithOwner
              }
            }
          `),
      ])
        .then(results => {
          const [pkgjson, githubData] = results
          const {
            stargazers: { totalCount: stars },
            pushedAt: lastUpdated,
            owner: { login: owner },
            name,
            nameWithOwner: githubFullName,
          } = githubData.repository

          const { dependencies = [], devDependencies = [] } = pkgjson
          const allDependencies = Object.entries(dependencies).concat(
            Object.entries(devDependencies)
          )

          const gatsbyMajorVersion = allDependencies
            .filter(([key, _]) => key === `gatsby`)
            .map(version => {
              let [gatsby, versionNum] = version
              if (versionNum === `latest` || versionNum === `next`) {
                return [gatsby, `2`]
              }
              return [gatsby, versionNum.replace(/\D/g, ``).charAt(0)]
            })

          // If a new field is added here, make sure a corresponding
          // change is made to "defaultFields" to not break DX
          const starterShowcaseFields = {
            slug: `/${owner}/${repoStub}/`,
            stub: repoStub,
            name,
            description: pkgjson.description,
            stars,
            lastUpdated,
            owner,
            githubFullName,
            gatsbyMajorVersion,
            allDependencies,
            gatsbyDependencies: allDependencies
              .filter(
                ([key, _]) => ![`gatsby-cli`, `gatsby-link`].includes(key) // remove stuff everyone has
              )
              .filter(([key, _]) => key.includes(`gatsby`)),
            miscDependencies: allDependencies.filter(
              ([key, _]) => !key.includes(`gatsby`)
            ),
          }
          createNodeField({
            node,
            name: `starterShowcase`,
            value: starterShowcaseFields,
          })
        })
        .catch(err => {
          reporter.panicOnBuild(
            `Error getting repo data for starter "${repoStub}":\n
            ${err.message}`
          )
        })
    }
  } else if (node.internal.type === `CreatorsYaml`) {
    // Creator pages
    const validTypes = {
      individual: `people`,
      agency: `agencies`,
      company: `companies`,
    }

    if (!validTypes[node.type]) {
      throw new Error(
        `Creators must have a type of “individual”, “agency”, or “company”, but invalid type “${
          node.type
        }” was provided for ${node.name}.`
      )
    }
    slug = `/creators/${validTypes[node.type]}/${slugify(node.name, {
      lower: true,
    })}`
    createNodeField({ node, name: `slug`, value: slug })
  }
  // end Creator pages
  return null
}

exports.onCreatePage = ({ page, actions }) => {
  // add lists of featured items to Ecosystem page
  if (page.path === `/ecosystem/` || page.path === `/`) {
    const { createPage, deletePage } = actions
    const oldPage = Object.assign({}, page)

    page.context.featuredStarters = ecosystemFeaturedItems.starters
    page.context.featuredPlugins = ecosystemFeaturedItems.plugins

    deletePage(oldPage)
    createPage(page)
  }

  if (page.path === `/plugins/`) {
    const { createPage, deletePage } = actions
    const oldPage = Object.assign({}, page)

    page.context.layout = `plugins`
    deletePage(oldPage)
    createPage(page)
  }
}

exports.onPostBuild = () => {
  fs.copySync(
    `../docs/blog/2017-02-21-1-0-progress-update-where-came-from-where-going/gatsbygram.mp4`,
    `./public/gatsbygram.mp4`
  )
}

// XXX this should probably be a plugin or something.
exports.sourceNodes = ({ actions: { createTypes }, schema }) => {
  /*
   * NOTE: This _only_ defines the schema we currently query for. If anything in
   * the query at `src/pages/contributing/events.js` changes, we need to make
   * sure these types are updated as well.
   *
   * But why?! Why would I do something this fragile?
   *
   * Gather round, children, and I’ll tell you the tale of @jlengstorf being too
   * lazy to make upstream fixes...
   */
  const typeDefs = `
    type Airtable implements Node {
      id: ID!
      data: AirtableData
    }

    type SitesYaml implements Node {
      title: String!
      main_url: String!
      url: String!
      source_url: String
      featured: Boolean
      categories: [String]!
      built_by: String
      built_by_url: String
      description: String
      screenshotFile: Screenshot # added by gatsby-transformer-screenshot
    }

    type StartersYaml implements Node {
      url: String!
      repo: String!
      description: String
      tags: [String!]
      features: [String!]
      screenshotFile: Screenshot # added by gatsby-transformer-screenshot
    }

    type AirtableData @dontInfer {
      name: String @proxy(from: "Name_of_Event")
      organizerFirstName: String @proxy(from: "Organizer_Name")
      organizerLastName: String @proxy(from: "Organizer's_Last_Name")
      date: Date @dateformat @proxy(from: "Date_of_Event")
      location: String @proxy(from: "Location_of_Event")
      url: String @proxy(from: "Event_URL_(if_applicable)")
      type: String @proxy(from: "What_type_of_event_is_this?")
      hasGatsbyTeamSpeaker: Boolean @proxy(from: "Gatsby_Speaker_Approved")
      approved: Boolean @proxy(from: "Approved_for_posting_on_event_page")
    }
  `

  createTypes(typeDefs)
}

exports.onCreateWebpackConfig = ({ actions, plugins }) => {
  const currentCommitSHA = require(`child_process`)
    .execSync(`git rev-parse HEAD`, {
      encoding: `utf-8`,
    })
    .trim()

  actions.setWebpackConfig({
    plugins: [
      plugins.define({
        "process.env.COMMIT_SHA": JSON.stringify(currentCommitSHA),
      }),
    ],
  })
}

// Patch `DocumentationJs` type to handle custom `@availableIn` jsdoc tag
exports.createResolvers = ({ createResolvers }) => {
  createResolvers({
    DocumentationJs: {
      availableIn: {
        type: `[String]`,
        resolve(source) {
          const { tags } = source
          if (!tags || !tags.length) {
            return []
          }

          const availableIn = tags.find(tag => tag.title === `availableIn`)
          if (availableIn) {
            return availableIn.description
              .split(`\n`)[0]
              .replace(/[[\]]/g, ``)
              .split(`,`)
              .map(api => api.trim())
          }

          return []
        },
      },
    },
  })
}<|MERGE_RESOLUTION|>--- conflicted
+++ resolved
@@ -385,7 +385,6 @@
   })
 
   createRedirect({
-<<<<<<< HEAD
     fromPath: `/docs/building-apps-with-gatsby/`,
     toPath: `/docs/adding-app-and-website-functionality/`,
     isPermanent: true,
@@ -394,10 +393,12 @@
   createRedirect({
     fromPath: `/docs/adding-website-functionality/`,
     toPath: `/docs/adding-app-and-website-functionality/`,
-=======
+    isPermanent: true,
+  })
+
+  createRedirect({
     fromPath: `/docs/using-fragments/`,
     toPath: `/docs/using-graphql-fragments/`,
->>>>>>> 030d441b
     isPermanent: true,
   })
 
