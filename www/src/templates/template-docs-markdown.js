import React from "react"
import Helmet from "react-helmet"
<<<<<<< HEAD
import { graphql } from 'gatsby'
=======
import { graphql } from "gatsby"

>>>>>>> 0d9f892e
import Layout from "../components/layout"
import {
  createLinkDocs,
  createLinkTutorial,
} from "../utils/sidebar/create-link"
import {
  sectionListDocs,
  sectionListTutorial,
} from "../utils/sidebar/section-list"
import MarkdownPageFooter from "../components/markdown-page-footer"
import DocSearchContent from "../components/docsearch-content"

import Container from "../components/container"

class DocsTemplate extends React.Component {
  render() {
    const page = this.props.data.markdownRemark
    const isDocsPage = this.props.location.pathname.slice(0, 5) === `/docs`
    return (
      <React.Fragment>
        <Helmet>
          <title>{page.frontmatter.title}</title>
          <meta name="description" content={page.excerpt} />
          <meta name="og:description" content={page.excerpt} />
          <meta name="twitter:description" content={page.excerpt} />
          <meta name="og:title" content={page.frontmatter.title} />
          <meta name="og:type" content="article" />
          <meta name="twitter.label1" content="Reading time" />
          <meta name="twitter:data1" content={`${page.timeToRead} min read`} />
        </Helmet>
        <Layout
          location={this.props.location}
          isSidebarDisabled={
            this.props.location.pathname === `/code-of-conduct/`
          }
          sectionList={isDocsPage ? sectionListDocs : sectionListTutorial}
          createLink={isDocsPage ? createLinkDocs : createLinkTutorial}
          enableScrollSync={isDocsPage ? false : true}
        >
          <DocSearchContent>
            <Container>
              <h1 id={page.fields.anchor} css={{ marginTop: 0 }}>
                {page.frontmatter.title}
              </h1>
              <div
                dangerouslySetInnerHTML={{
                  __html: page.html,
                }}
              />
              <MarkdownPageFooter page={page} />
            </Container>
          </DocSearchContent>
        </Layout>
      </React.Fragment>
    )
  }
}

export default DocsTemplate

export const pageQuery = graphql`
  query($path: String!) {
    markdownRemark(fields: { slug: { eq: $path } }) {
      html
      excerpt
      timeToRead
      fields {
        slug
        anchor
      }
      frontmatter {
        title
      }
      ...MarkdownPageFooter
    }
  }
`<|MERGE_RESOLUTION|>--- conflicted
+++ resolved
@@ -1,11 +1,7 @@
 import React from "react"
 import Helmet from "react-helmet"
-<<<<<<< HEAD
-import { graphql } from 'gatsby'
-=======
 import { graphql } from "gatsby"
 
->>>>>>> 0d9f892e
 import Layout from "../components/layout"
 import {
   createLinkDocs,
